# pipelines/orchestrator.py
"""
Pipeline Orchestrator - Professional Multi-Strategy Allocation System.

This orchestrator implements the professional approach used by multi-strategy
hedge funds (AQR, Bridgewater, Graham Capital):

1. RANK WITHIN CATEGORY - Each category (BREAKOUT, LEVEL, REVERSION, MOMENTUM)
   ranks its own candidates using category-specific factors
2. REGIME-BASED RISK BUDGET - Allocate capital/slots based on current regime
3. PROPORTIONAL SELECTION - Select top candidates from each category based on budget

Key insight: Comparing a breakout score of 2.5 with a reversion score of 2.5 is
meaningless - they measure DIFFERENT things. Professional funds don't compare
apples to oranges.

Reference: https://funds.aqr.com/Insights/Strategies/Multi-Strategy

Usage:
    orchestrator = PipelineOrchestrator()
    plans = orchestrator.process_candidates_multi(symbols_data, regime, now, max_positions=5)
"""

from typing import Dict, List, Optional, Any, Tuple
from collections import defaultdict
import json
import os
import pandas as pd

from config.logging_config import get_agent_logger, get_planning_logger
from config.setup_categories import get_category, get_base_setup_name, SetupCategory

# Import category pipelines
from pipelines.breakout_pipeline import BreakoutPipeline
from pipelines.level_pipeline import LevelPipeline
from pipelines.reversion_pipeline import ReversionPipeline
from pipelines.momentum_pipeline import MomentumPipeline
from pipelines.base_pipeline import BasePipeline, ConfigurationError

logger = get_agent_logger()


def _get_planning_logger():
    """Get planning logger lazily to ensure it's initialized after logging setup."""
    return get_planning_logger()


class RiskBudgetConfigError(Exception):
    """Raised when risk budget configuration is missing or invalid."""
    pass


def _load_risk_budget_config() -> Dict[str, Any]:
    """
    Load risk budget configuration from JSON file.

    All values must come from config - no defaults in code.

    Raises:
        RiskBudgetConfigError: If config file is missing or invalid
    """
    config_path = os.path.join(
        os.path.dirname(os.path.dirname(__file__)),
        "config", "pipelines", "risk_budget_config.json"
    )

    if not os.path.exists(config_path):
        raise RiskBudgetConfigError(f"Risk budget config not found: {config_path}")

    try:
        with open(config_path, "r") as f:
            config = json.load(f)
    except json.JSONDecodeError as e:
        raise RiskBudgetConfigError(f"Invalid JSON in risk budget config: {e}")

    # Validate required top-level keys
    required_keys = ["categories", "regime_risk_budgets", "selection_rules", "category_constraints", "logging"]
    missing = [k for k in required_keys if k not in config]
    if missing:
        raise RiskBudgetConfigError(f"Missing required config keys: {missing}")

    # Validate selection_rules has all required fields
    selection_required = [
        "max_positions_per_symbol", "max_positions_total", "min_budget_threshold",
        "slot_allocation_method", "tie_breaker", "budget_boost_weight", "skip_duplicate_symbols"
    ]
    missing_selection = [k for k in selection_required if k not in config["selection_rules"]]
    if missing_selection:
        raise RiskBudgetConfigError(f"Missing selection_rules fields: {missing_selection}")

    # Validate logging section
    logging_required = ["log_slot_allocation", "log_category_ranking", "log_selection_details", "log_budget_summary"]
    missing_logging = [k for k in logging_required if k not in config["logging"]]
    if missing_logging:
        raise RiskBudgetConfigError(f"Missing logging fields: {missing_logging}")

    # Validate each category in regime_risk_budgets
    categories = config["categories"]
    for regime, budgets in config["regime_risk_budgets"].items():
        if regime.startswith("_"):
            continue
        for cat in categories:
            if cat not in budgets:
                raise RiskBudgetConfigError(f"Missing budget for {cat} in regime {regime}")

    # Validate category_constraints
    for cat in categories:
        if cat not in config["category_constraints"]:
            raise RiskBudgetConfigError(f"Missing category_constraints for {cat}")
        constraints = config["category_constraints"][cat]
        if "max_concurrent" not in constraints or "blocked_regimes" not in constraints or "enabled" not in constraints:
            raise RiskBudgetConfigError(f"Missing required fields in category_constraints for {cat}")

    return config


class PipelineOrchestrator:
    """
    Professional Multi-Strategy Orchestrator.

    Implements AQR/Bridgewater approach:
    - Rank within categories (not across)
    - Allocate by regime-based risk budget
    - Select proportionally from each category
    """

    def __init__(self):
        """
        Initialize the orchestrator with lazy pipeline loading.

        Raises:
            RiskBudgetConfigError: If config is missing or invalid
        """
        self._pipelines: Dict[SetupCategory, BasePipeline] = {}
        self._init_errors: Dict[SetupCategory, str] = {}
        self._config = _load_risk_budget_config()

        logger.debug("PipelineOrchestrator initialized with risk budget allocation")

    def _get_config(self, *keys: str) -> Any:
        """
        Get a config value by nested keys.

        Args:
            *keys: Path to config value (e.g., "selection_rules", "max_positions_total")

        Returns:
            Config value

        Raises:
            RiskBudgetConfigError: If key path not found
        """
        value = self._config
        path = []
        for key in keys:
            path.append(key)
            if not isinstance(value, dict) or key not in value:
                raise RiskBudgetConfigError(f"Config key not found: {'.'.join(path)}")
            value = value[key]
        return value

    def _should_log(self, log_type: str) -> bool:
        """Check if a log type is enabled in config."""
        return self._get_config("logging", log_type)

    def _get_pipeline(self, category: SetupCategory) -> Optional[BasePipeline]:
        """Get or lazily initialize a category pipeline."""
        if category in self._pipelines:
            return self._pipelines[category]

        if category in self._init_errors:
            logger.debug(f"[ORCHESTRATOR] Skipping {category.value} - previous init error")
            return None

        # Check if category is enabled
        cat_constraints = self._get_config("category_constraints", category.value)
        if not cat_constraints["enabled"]:
            logger.debug(f"[ORCHESTRATOR] Category {category.value} is disabled in config")
            return None

        try:
            if category == SetupCategory.BREAKOUT:
                self._pipelines[category] = BreakoutPipeline()
            elif category == SetupCategory.LEVEL:
                self._pipelines[category] = LevelPipeline()
            elif category == SetupCategory.REVERSION:
                self._pipelines[category] = ReversionPipeline()
            elif category == SetupCategory.MOMENTUM:
                self._pipelines[category] = MomentumPipeline()
            else:
                logger.warning(f"[ORCHESTRATOR] Unknown category: {category}")
                return None

            logger.info(f"[ORCHESTRATOR] Initialized {category.value} pipeline")
            return self._pipelines[category]

        except ConfigurationError as e:
            self._init_errors[category] = str(e)
            logger.error(f"[ORCHESTRATOR] Failed to initialize {category.value} pipeline: {e}")
            return None
        except Exception as e:
            self._init_errors[category] = str(e)
            logger.exception(f"[ORCHESTRATOR] Unexpected error initializing {category.value}: {e}")
            return None

    def get_category_for_setup(self, setup_type: str) -> Optional[SetupCategory]:
        """Determine the category for a setup type."""
        return get_category(setup_type)

    def _get_risk_budget(self, regime: str) -> Dict[str, float]:
        """
        Get risk budget allocation for current regime.

        Args:
            regime: Current market regime

        Returns:
            Dict mapping category name to risk budget (0.0-1.0)
        """
        budgets = self._get_config("regime_risk_budgets")

        # Try exact regime match, then fallback to "neutral"
        if regime in budgets and not regime.startswith("_"):
            return {k: v for k, v in budgets[regime].items() if not k.startswith("_")}

        # Fallback to neutral
        if "neutral" in budgets:
            return {k: v for k, v in budgets["neutral"].items() if not k.startswith("_")}

        raise RiskBudgetConfigError(f"No budget defined for regime '{regime}' and no 'neutral' fallback")

    def _is_category_blocked(self, category: str, regime: str, setup_type: str = None, now: pd.Timestamp = None) -> bool:
        """
        Check if category is blocked for this regime.

        Special case: ORB Chop Exception
        From regime_gate.py - ORB setups are allowed in chop regime before 10:30 AM
        because opening range breakouts can still work in early session even
        if the broader market is choppy.
        """
        constraints = self._get_config("category_constraints", category)
        blocked_regimes = constraints["blocked_regimes"]

        if regime not in blocked_regimes:
            return False

        # Check ORB Chop Exception: ORB allowed in chop before 10:30 AM
        if regime == "chop" and setup_type and now:
            orb_chop_cfg = self._config.get("orb_chop_exception", {})
            if orb_chop_cfg.get("enabled", False):
                orb_setups = orb_chop_cfg.get("orb_setups", [
                    "orb_breakout_long", "orb_breakout_short",
                    "orb_pullback_long", "orb_pullback_short"
                ])
                end_hour = orb_chop_cfg.get("end_hour", 10)
                end_minute = orb_chop_cfg.get("end_minute", 30)

                if setup_type in orb_setups:
                    current_minutes = now.hour * 60 + now.minute
                    cutoff_minutes = end_hour * 60 + end_minute

                    if current_minutes <= cutoff_minutes:
                        logger.debug(
                            f"ORB_CHOP_EXCEPTION: {setup_type} allowed in chop before {end_hour}:{end_minute:02d}"
                        )
                        return False  # Allow ORB in chop before cutoff

        return True

    def _is_hard_blocked(self, setup_type: str, regime: str) -> bool:
        """
        Check if a specific setup type is hard blocked in this regime.

        Hard blocks are permanent blocks that CANNOT be bypassed by HCET or any other
        mechanism. They are based on evidence showing certain setups consistently
        lose money in specific regimes.

        Single source of truth: regime_gate.py HARD_BLOCKS constant.

        Args:
            setup_type: The setup type (e.g., "first_hour_momentum_long")
            regime: The current market regime

        Returns:
            True if this setup is permanently blocked in this regime
        """
        from pipelines.base_pipeline import HARD_BLOCKS, is_hard_blocked

        # Use centralized is_hard_blocked from base_pipeline
        return is_hard_blocked(setup_type, regime)

    def _is_orb_priority_window(self, now: pd.Timestamp) -> bool:
        """
        Check if we're in the ORB priority window.

        From trade_decision_gate.py analysis:
        - During 9:30-10:30 AM, ORB setups should be prioritized
        - Opening Range Breakout (ORB) has highest win rate in first hour
        """
        try:
            orb_cfg = self._config.get("orb_priority_window", {})
            if not orb_cfg.get("enabled", False):
                return False

            start_hour = orb_cfg.get("start_hour", 9)
            start_minute = orb_cfg.get("start_minute", 30)
            end_hour = orb_cfg.get("end_hour", 10)
            end_minute = orb_cfg.get("end_minute", 30)

            current_minutes = now.hour * 60 + now.minute
            start_minutes = start_hour * 60 + start_minute
            end_minutes = end_hour * 60 + end_minute

            return start_minutes <= current_minutes <= end_minutes
        except Exception:
            return False

    def _apply_orb_priority(
        self,
        category_plans: dict,
        now: pd.Timestamp
    ) -> dict:
        """
        Apply ORB priority window boost to ORB setup scores.

        During 9:30-10:30 AM:
        - ORB setups get a significant score boost
        - This prioritizes ORB over other setups regardless of raw score

        Args:
            category_plans: Dict of {category: [(plan, score, symbol), ...]}
            now: Current timestamp

        Returns:
            Modified category_plans with ORB scores boosted
        """
        if not self._is_orb_priority_window(now):
            return category_plans

        orb_cfg = self._config.get("orb_priority_window", {})
        score_boost = orb_cfg.get("score_boost", 5.0)  # Large boost to ensure ORB wins
        orb_setups = orb_cfg.get("orb_setups", ["orb_breakout_long", "orb_breakout_short", "orb_pullback_long", "orb_pullback_short"])

        # Apply boost to ORB setups
        for category in category_plans:
            boosted_plans = []
            for plan, score, symbol in category_plans[category]:
                strategy = plan.get("strategy", "")
                if strategy in orb_setups:
                    new_score = score + score_boost
                    plan["ranking"]["orb_priority_boost"] = score_boost
                    logger.debug(f"ORB_PRIORITY: {symbol} {strategy} score boosted {score:.2f} → {new_score:.2f}")
                    boosted_plans.append((plan, new_score, symbol))
                else:
                    boosted_plans.append((plan, score, symbol))

            # Re-sort after boosting
            boosted_plans.sort(key=lambda x: x[1], reverse=True)
            category_plans[category] = boosted_plans

        return category_plans

    def _allocate_slots(self, regime: str, max_positions: int) -> Dict[str, int]:
        """
        Allocate position slots to categories based on risk budget.

        Professional approach: Regime determines how many slots each category gets.

        Args:
            regime: Current market regime
            max_positions: Maximum total positions allowed

        Returns:
            Dict mapping category name to number of slots
        """
        budget = self._get_risk_budget(regime)
        min_threshold = self._get_config("selection_rules", "min_budget_threshold")
        categories = self._get_config("categories")

        # Filter categories below minimum threshold and blocked categories
        eligible_budget = {}
        for cat in categories:
            if budget.get(cat, 0) >= min_threshold and not self._is_category_blocked(cat, regime):
                eligible_budget[cat] = budget[cat]

        # Normalize remaining budgets
        total = sum(eligible_budget.values())
        if total > 0:
            normalized = {k: v / total for k, v in eligible_budget.items()}
        else:
            normalized = eligible_budget

        # Allocate slots proportionally
        slots = {}
        remaining = max_positions

        # Sort by budget descending for fair allocation
        sorted_cats = sorted(normalized.items(), key=lambda x: x[1], reverse=True)

        for cat, pct in sorted_cats:
            if remaining <= 0:
                slots[cat] = 0
            else:
                # At least 1 slot if budget >= threshold, proportional otherwise
                cat_slots = max(1, round(pct * max_positions))
                # Respect max_concurrent from constraints
                max_concurrent = self._get_config("category_constraints", cat, "max_concurrent")
                cat_slots = min(cat_slots, max_concurrent, remaining)
                slots[cat] = cat_slots
                remaining -= cat_slots

        # Categories below threshold or blocked get 0
        for cat in categories:
            if cat not in slots:
                slots[cat] = 0

        if self._should_log("log_slot_allocation"):
            logger.info(
                f"[ORCHESTRATOR] Slot allocation for regime={regime}: "
                + ", ".join(f"{cat}={slots.get(cat, 0)}" for cat in categories)
            )

        return slots

    def process_single_candidate(
        self,
        symbol: str,
        setup_type: str,
        df5m: pd.DataFrame,
        df1m: Optional[pd.DataFrame],
        levels: Dict[str, float],
        regime: str,
        now: pd.Timestamp,
        daily_df: Optional[pd.DataFrame] = None,
        htf_context: Optional[Dict[str, Any]] = None,
        regime_diagnostics: Optional[Dict[str, Any]] = None,
        daily_score: float = 0.0,
        cap_segment: Optional[str] = None
    ) -> Optional[Dict[str, Any]]:
        """
        Process a single setup candidate through its category pipeline.

        Args:
            symbol: Trading symbol
            setup_type: Setup type (e.g., "orb_breakout_long")
            df5m: 5-minute OHLCV DataFrame
            df1m: 1-minute OHLCV DataFrame (optional)
            levels: Key price levels
            regime: Current market regime
            now: Current timestamp
            daily_df: Daily OHLCV DataFrame (optional)
            htf_context: HTF (15m) context for category-specific ranking
            regime_diagnostics: Multi-TF regime info for universal ranking adjustments
                               {daily: {regime, confidence}, hourly: {session_bias, confidence}}
            daily_score: Daily timeframe score for score weighting

        Returns plan dict with category info, or None if rejected.
        """
        category = self.get_category_for_setup(setup_type)
        if category is None:
            logger.warning(f"[ORCHESTRATOR] No category mapping for: {setup_type}")
            return None

        # Check if category is blocked for this regime
        # Pass setup_type and now to enable ORB Chop Exception (ORB allowed in chop before 10:30)
        if self._is_category_blocked(category.value, regime, setup_type=setup_type, now=now):
            logger.debug(f"[ORCHESTRATOR] {category.value} blocked for regime {regime}")
            return None

        # Check HARD BLOCKS - setup types permanently blocked in specific regimes
        # This is the SINGLE source of truth from regime_gate.py - cannot be bypassed
        if self._is_hard_blocked(setup_type, regime):
            logger.debug(f"[ORCHESTRATOR] HARD_BLOCK: {setup_type} permanently blocked in {regime}")
            return None

        pipeline = self._get_pipeline(category)
        if pipeline is None:
            logger.debug(f"[ORCHESTRATOR] No pipeline for category: {category.value}")
            return None

        try:
            plan = pipeline.run_pipeline(
                symbol=symbol,
                setup_type=setup_type,
                df5m=df5m,
                df1m=df1m,
                levels=levels,
                regime=regime,
                now=now,
                daily_df=daily_df,
                htf_context=htf_context,
                regime_diagnostics=regime_diagnostics,
                daily_score=daily_score,
                cap_segment=cap_segment
            )

            timestamp = now.isoformat() if hasattr(now, 'isoformat') else str(now)

            if plan and plan.get("eligible", False):
                # Add category to plan for tracking
                plan["category"] = category.value
                # Store strategy type for later logging
                plan["strategy"] = setup_type

                logger.debug(f"[ORCHESTRATOR] {symbol} {setup_type} eligible via {category.value}")
                # Note: Logging of accepts happens in process_candidates/process_candidates_multi
                # to avoid duplicate entries when multiple candidates are evaluated
            else:
                reason = plan.get("reason", "unknown") if plan else "no_plan"
                rejection_reason = plan.get("quality", {}).get("rejection_reason") if plan else None
                # Get detailed gate_fail reasons if available
                gate_details = plan.get("details") if plan else None
                logger.debug(f"[ORCHESTRATOR] {symbol} {setup_type} rejected: {reason}")

                planning_log = _get_planning_logger()
                if planning_log:
                    planning_log.log_reject(
                        symbol,
                        reason=rejection_reason or reason,
                        timestamp=timestamp,
                        strategy_type=setup_type,
                        category=category.value,
                        structural_rr=plan.get("quality", {}).get("structural_rr") if plan else None,
                        regime=regime,
<<<<<<< HEAD
                        gate_details=gate_details  # Add detailed gate_fail reasons
=======
                        gate_details=gate_details 
>>>>>>> 5ee4ed84
                    )

            return plan

        except Exception as e:
            logger.exception(f"[ORCHESTRATOR] Error processing {symbol} {setup_type}: {e}")
            return None

    def process_candidates(
        self,
        symbol: str,
        df5m: pd.DataFrame,
        df1m: Optional[pd.DataFrame],
        levels: Dict[str, float],
        regime: str,
        now: pd.Timestamp,
        candidates: List[Any],
        daily_df: Optional[pd.DataFrame] = None,
        htf_context: Optional[Dict[str, Any]] = None,
        regime_diagnostics: Optional[Dict[str, Any]] = None,
        daily_score: float = 0.0
    ) -> Optional[Dict[str, Any]]:
        """
        Process candidates for a SINGLE symbol - returns best plan.

        For single-symbol processing, we still use category-specific ranking
        but select the best from the highest-budget category that has candidates.

        Args:
            symbol: Trading symbol
            df5m: 5-minute OHLCV DataFrame
            df1m: 1-minute OHLCV DataFrame (optional)
            levels: Key price levels
            regime: Market regime
            now: Current timestamp
            candidates: List of SetupCandidate objects
            daily_df: Daily OHLCV DataFrame (optional)
            htf_context: HTF (15m) context for category-specific ranking
            regime_diagnostics: Multi-TF regime info for universal ranking adjustments
                               {daily: {regime, confidence}, hourly: {session_bias, confidence}}
            daily_score: Daily timeframe score for score weighting

        Returns:
            Best eligible plan or None
        """
        if not candidates:
            logger.debug(f"[ORCHESTRATOR] {symbol}: No candidates to process")
            return None

        # Group eligible plans by category
        category_plans: Dict[str, List[Tuple[Dict[str, Any], float]]] = defaultdict(list)

        for candidate in candidates:
            setup_type = str(candidate.setup_type) if hasattr(candidate, 'setup_type') else str(candidate)
            strength = getattr(candidate, 'strength', 0.5)
            cap_segment = getattr(candidate, 'cap_segment', None)
            detected_level = getattr(candidate, 'detected_level', None)

            # Merge detected_level into levels dict for quality calculation
            # Pro trader approach: use the actual detected level, not hardcoded PDH/PDL
            candidate_levels = dict(levels)  # Copy to avoid mutating original
            if detected_level is not None:
                candidate_levels["detected_level"] = detected_level

            plan = self.process_single_candidate(
                symbol=symbol,
                setup_type=setup_type,
                df5m=df5m,
                df1m=df1m,
                levels=candidate_levels,
                regime=regime,
                now=now,
                daily_df=daily_df,
                htf_context=htf_context,
                regime_diagnostics=regime_diagnostics,
                daily_score=daily_score,
                cap_segment=cap_segment
            )

            if plan and plan.get("eligible", False):
                category = plan.get("category", "UNKNOWN")
                rank_score = plan.get("ranking", {}).get("score", strength)
                category_plans[category].append((plan, rank_score))

        if not category_plans:
            logger.debug(f"[ORCHESTRATOR] {symbol}: No eligible plans from {len(candidates)} candidates")
            return None

        # Sort each category by rank score (within-category ranking)
        for cat in category_plans:
            category_plans[cat].sort(key=lambda x: x[1], reverse=True)

        # Apply ORB priority window boost (if applicable)
        # Convert to (plan, score, symbol) format for _apply_orb_priority
        category_plans_with_symbol = {
            cat: [(plan, score, symbol) for plan, score in plans]
            for cat, plans in category_plans.items()
        }
        category_plans_with_symbol = self._apply_orb_priority(category_plans_with_symbol, now)
        # Convert back to (plan, score) format
        category_plans = {
            cat: [(plan, score) for plan, score, _ in plans]
            for cat, plans in category_plans_with_symbol.items()
        }

        if self._should_log("log_category_ranking"):
            for cat, plans in category_plans.items():
                logger.debug(f"[ORCHESTRATOR] {symbol} {cat}: {len(plans)} plans, top={plans[0][1]:.3f}")

        # Get risk budget for regime
        budget = self._get_risk_budget(regime)
        budget_boost = self._get_config("selection_rules", "budget_boost_weight")

        # Select from highest-budget category that has candidates
        sorted_categories = sorted(
            [(cat, budget.get(cat, 0)) for cat in category_plans.keys()],
            key=lambda x: x[1],
            reverse=True
        )

        best_plan = None
        best_score = -1
        best_category = None

        for cat, cat_budget in sorted_categories:
            if category_plans[cat]:
                top_plan, top_score = category_plans[cat][0]
                # Weight by budget for comparison
                weighted_score = top_score * (1 + cat_budget * budget_boost)

                if weighted_score > best_score:
                    best_score = weighted_score
                    best_plan = top_plan
                    best_category = cat

        if best_plan:
            actual_score = best_plan.get("ranking", {}).get("score", 0)

            if self._should_log("log_selection_details"):
                logger.info(
                    f"ORCHESTRATOR_BEST: {symbol} selected {best_plan.get('strategy')} "
                    f"from {best_category} (budget={budget.get(best_category, 0):.0%}) "
                    f"score={actual_score:.3f} from {sum(len(v) for v in category_plans.values())} eligible"
                )

            # Log final selection
            timestamp = now.isoformat() if hasattr(now, 'isoformat') else str(now)
            planning_log = _get_planning_logger()
            if planning_log:
                planning_log.log_accept(
                    symbol,
                    timestamp=timestamp,
                    strategy_type=best_plan.get("strategy"),
                    category=best_category,
                    bias=best_plan.get("bias"),
                    entry_ref_price=best_plan.get("entry_ref_price"),
                    structural_rr=best_plan.get("quality", {}).get("structural_rr"),
                    t1_rr=best_plan["targets"][0]["rr"] if best_plan.get("targets") else None,
                    rank_score=actual_score,
                    quality_status=best_plan.get("quality", {}).get("status"),
                    size_mult=best_plan.get("sizing", {}).get("size_mult"),
                    regime=regime,
                    selected=True,
                    competing_plans=sum(len(v) for v in category_plans.values()),
                    category_budget=budget.get(best_category, 0)
                )

        return best_plan

    def process_candidates_multi(
        self,
        symbols_data: List[Dict[str, Any]],
        regime: str,
        now: pd.Timestamp,
        max_positions: Optional[int] = None,
        regime_diagnostics: Optional[Dict[str, Any]] = None,
        daily_score: float = 0.0
    ) -> List[Dict[str, Any]]:
        """
        Process candidates for MULTIPLE symbols with regime-based allocation.

        This is the PROFESSIONAL multi-strategy approach:
        1. Process all candidates and group by category
        2. Rank within each category
        3. Allocate slots based on regime risk budget
        4. Select top candidates from each category proportionally

        Args:
            symbols_data: List of dicts with keys:
                - symbol: str
                - df5m: DataFrame
                - df1m: DataFrame (optional)
                - levels: Dict
                - candidates: List
                - daily_df: DataFrame (optional)
                - htf_context: Dict (optional)
                - regime_diagnostics: Dict (optional, per-symbol override)
                - daily_score: float (optional, per-symbol override)
            regime: Current market regime
            now: Current timestamp
            max_positions: Maximum positions to return (uses config if None)
            regime_diagnostics: Default multi-TF regime info for universal ranking adjustments
                               {daily: {regime, confidence}, hourly: {session_bias, confidence}}
            daily_score: Default daily timeframe score for score weighting

        Returns:
            List of selected plans (up to max_positions)
        """
        if max_positions is None:
            max_positions = self._get_config("selection_rules", "max_positions_total")

        # Step 1: Process all candidates and group by category
        category_plans: Dict[str, List[Tuple[Dict[str, Any], float, str]]] = defaultdict(list)

        for data in symbols_data:
            symbol = data["symbol"]
            df5m = data["df5m"]
            df1m = data.get("df1m")
            levels = data["levels"]
            candidates = data.get("candidates", [])
            daily_df = data.get("daily_df")
            htf_context = data.get("htf_context")
            # Allow per-symbol override, fall back to method-level defaults
            symbol_regime_diag = data.get("regime_diagnostics", regime_diagnostics)
            symbol_daily_score = data.get("daily_score", daily_score)

            for candidate in candidates:
                setup_type = str(candidate.setup_type) if hasattr(candidate, 'setup_type') else str(candidate)
                detected_level = getattr(candidate, 'detected_level', None)

                # Merge detected_level into levels dict for quality calculation
                candidate_levels = dict(levels)  # Copy to avoid mutating original
                if detected_level is not None:
                    candidate_levels["detected_level"] = detected_level

                plan = self.process_single_candidate(
                    symbol=symbol,
                    setup_type=setup_type,
                    df5m=df5m,
                    df1m=df1m,
                    levels=candidate_levels,
                    regime=regime,
                    now=now,
                    daily_df=daily_df,
                    htf_context=htf_context,
                    regime_diagnostics=symbol_regime_diag,
                    daily_score=symbol_daily_score
                )

                if plan and plan.get("eligible", False):
                    category = plan.get("category", "UNKNOWN")
                    rank_score = plan.get("ranking", {}).get("score", 0.5)
                    category_plans[category].append((plan, rank_score, symbol))

        if not category_plans:
            logger.info("[ORCHESTRATOR] No eligible plans from any symbols")
            return []

        # Step 2: Sort within each category (category-specific ranking)
        for cat in category_plans:
            category_plans[cat].sort(key=lambda x: x[1], reverse=True)
            if self._should_log("log_category_ranking"):
                logger.debug(
                    f"[ORCHESTRATOR] {cat} has {len(category_plans[cat])} candidates, "
                    f"top score={category_plans[cat][0][1]:.3f}"
                )

        # Step 2b: Apply ORB priority window boost (if applicable)
        category_plans = self._apply_orb_priority(category_plans, now)

        # Step 3: Allocate slots based on regime
        slots = self._allocate_slots(regime, max_positions)

        # Step 4: Select proportionally from each category
        selected_plans: List[Dict[str, Any]] = []
        selected_symbols = set()  # Track to avoid duplicate symbols
        skip_duplicates = self._get_config("selection_rules", "skip_duplicate_symbols")
        categories = self._get_config("categories")

        for category in sorted(categories, key=lambda c: slots.get(c, 0), reverse=True):
            num_slots = slots.get(category, 0)
            if num_slots <= 0:
                continue

            candidates_list = category_plans.get(category, [])
            selected_from_cat = 0

            for plan, score, symbol in candidates_list:
                if selected_from_cat >= num_slots:
                    break

                # Skip if we already have a plan for this symbol
                if skip_duplicates and symbol in selected_symbols:
                    logger.debug(f"[ORCHESTRATOR] Skipping {symbol} - already selected")
                    continue

                selected_plans.append(plan)
                selected_symbols.add(symbol)
                selected_from_cat += 1

                if self._should_log("log_selection_details"):
                    logger.info(
                        f"ORCHESTRATOR_SELECT: {symbol} {plan.get('strategy')} "
                        f"from {category} (slot {selected_from_cat}/{num_slots}) score={score:.3f}"
                    )

            if self._should_log("log_budget_summary"):
                logger.info(
                    f"[ORCHESTRATOR] {category}: selected {selected_from_cat}/{num_slots} slots "
                    f"from {len(candidates_list)} candidates"
                )

        # Log summary
        timestamp = now.isoformat() if hasattr(now, 'isoformat') else str(now)
        cat_counts = defaultdict(int)
        for p in selected_plans:
            cat_counts[p.get("category", "UNKNOWN")] += 1

        if self._should_log("log_budget_summary"):
            logger.info(
                f"ORCHESTRATOR_SUMMARY: Selected {len(selected_plans)}/{max_positions} plans "
                f"for regime={regime}: {dict(cat_counts)}"
            )

        # Log each selected plan
        planning_log = _get_planning_logger()
        if planning_log:
            for plan in selected_plans:
                planning_log.log_accept(
                    plan.get("symbol", "?"),
                    timestamp=timestamp,
                    strategy_type=plan.get("strategy"),
                    category=plan.get("category"),
                    bias=plan.get("bias"),
                    entry_ref_price=plan.get("entry_ref_price"),
                    structural_rr=plan.get("quality", {}).get("structural_rr"),
                    t1_rr=plan["targets"][0]["rr"] if plan.get("targets") else None,
                    rank_score=plan.get("ranking", {}).get("score"),
                    quality_status=plan.get("quality", {}).get("status"),
                    size_mult=plan.get("sizing", {}).get("size_mult"),
                    regime=regime,
                    selected=True,
                    allocation_method="regime_budget"
                )

        return selected_plans

    def get_pipeline_status(self) -> Dict[str, Any]:
        """Get status of all pipelines for diagnostics."""
        return {
            "initialized": [c.value for c in self._pipelines.keys()],
            "failed": self._init_errors,
            "available_categories": self._get_config("categories"),
            "config_loaded": True,
        }

    def get_current_budget(self, regime: str) -> Dict[str, Any]:
        """Get current risk budget allocation for diagnostics."""
        budget = self._get_risk_budget(regime)
        max_positions = self._get_config("selection_rules", "max_positions_total")
        slots = self._allocate_slots(regime, max_positions)
        return {
            "regime": regime,
            "budget_percentages": budget,
            "slots_for_max_positions": slots,
            "max_positions": max_positions
        }


# Singleton instance for easy access
_orchestrator_instance: Optional[PipelineOrchestrator] = None


def get_orchestrator() -> PipelineOrchestrator:
    """Get the singleton orchestrator instance."""
    global _orchestrator_instance
    if _orchestrator_instance is None:
        _orchestrator_instance = PipelineOrchestrator()
    return _orchestrator_instance


def process_setup_candidates(
    symbol: str,
    df5m: pd.DataFrame,
    df1m: Optional[pd.DataFrame],
    levels: Dict[str, float],
    regime: str,
    now: pd.Timestamp,
    candidates: List[Any],
    daily_df: Optional[pd.DataFrame] = None,
    htf_context: Optional[Dict[str, Any]] = None,
    regime_diagnostics: Optional[Dict[str, Any]] = None,
    daily_score: float = 0.0
) -> Optional[Dict[str, Any]]:
    """
    Convenience function for single-symbol processing.

    This is the main entry point for integrating with the existing system.

    Args:
        symbol: Trading symbol
        df5m: 5-minute OHLCV DataFrame
        df1m: 1-minute OHLCV DataFrame (optional)
        levels: Key price levels
        regime: Current market regime
        now: Current timestamp
        candidates: List of setup candidates
        daily_df: Daily OHLCV DataFrame (optional)
        htf_context: HTF (15m) context for category-specific ranking
        regime_diagnostics: Multi-TF regime info for universal ranking adjustments
                           {daily: {regime, confidence}, hourly: {session_bias, confidence}}
        daily_score: Daily timeframe score for score weighting
    """
    orchestrator = get_orchestrator()
    return orchestrator.process_candidates(
        symbol=symbol,
        df5m=df5m,
        df1m=df1m,
        levels=levels,
        regime=regime,
        now=now,
        candidates=candidates,
        daily_df=daily_df,
        htf_context=htf_context,
        regime_diagnostics=regime_diagnostics,
        daily_score=daily_score
    )


def process_multi_symbol_candidates(
    symbols_data: List[Dict[str, Any]],
    regime: str,
    now: pd.Timestamp,
    max_positions: Optional[int] = None,
    regime_diagnostics: Optional[Dict[str, Any]] = None,
    daily_score: float = 0.0
) -> List[Dict[str, Any]]:
    """
    Convenience function for multi-symbol professional allocation.

    Use this when you have candidates from multiple symbols and want
    regime-based allocation across categories.

    Args:
        symbols_data: List of dicts with symbol data (may include per-symbol
                     regime_diagnostics and daily_score overrides)
        regime: Current market regime
        now: Current timestamp
        max_positions: Maximum positions to select (uses config if None)
        regime_diagnostics: Default multi-TF regime info for universal ranking adjustments
                           {daily: {regime, confidence}, hourly: {session_bias, confidence}}
        daily_score: Default daily timeframe score for score weighting

    Returns:
        List of selected plans
    """
    orchestrator = get_orchestrator()
    return orchestrator.process_candidates_multi(
        symbols_data=symbols_data,
        regime=regime,
        now=now,
        max_positions=max_positions,
        regime_diagnostics=regime_diagnostics,
        daily_score=daily_score
    )<|MERGE_RESOLUTION|>--- conflicted
+++ resolved
@@ -522,11 +522,8 @@
                         category=category.value,
                         structural_rr=plan.get("quality", {}).get("structural_rr") if plan else None,
                         regime=regime,
-<<<<<<< HEAD
                         gate_details=gate_details  # Add detailed gate_fail reasons
-=======
-                        gate_details=gate_details 
->>>>>>> 5ee4ed84
+
                     )
 
             return plan
